--- conflicted
+++ resolved
@@ -20,27 +20,21 @@
 import {UniswapV2Library} from "../uniswap/v2-periphery/libraries/UniswapV2Library.sol";
 import {OwnableUpgradeable} from "@openzeppelin/contracts-upgradeable/access/OwnableUpgradeable.sol";
 import {IUpKeeper} from "../upkeeper/interface/IUpKeeper.sol";
-<<<<<<< HEAD
 import {IRewardsVault4626} from "../vaultV2/interfaces/IRewardsVault4626.sol";
 import {IRewardsVaultAutoCompounder} from "../vaultV2/interfaces/IRewardsVaultAutoCompounder.sol";
-=======
-import {IAutoCompounder} from "../autocompounder/interfaces/IAutoCompounder.sol";
-import {IBuildingIdentityFactory} from "./interfaces/IBuildingIdentityFactory.sol";
->>>>>>> bb708e8f
+
 
 interface IOwnable {
     function transferOwnership(address to) external;
 }
 
-<<<<<<< HEAD
+
 interface IIdentityGateway {
     function idFactory() external view returns (IIdFactory);
 
     function deployIdentityForWallet(address wallet) external returns (address);
 }
 
-=======
->>>>>>> bb708e8f
 interface IERC20 {
     function mint(address to, uint256 amount) external;
 }
@@ -124,17 +118,10 @@
 
         address erc3643Token = BuildingTokenLib.detployERC3643Token(
             TokenDetails(
-<<<<<<< HEAD
                 initialOwner,
                 $.trexGateway,
                 details.tokenName,
                 details.tokenSymbol,
-=======
-                initialOwner, 
-                $.trexFactory, 
-                details.tokenName, 
-                details.tokenSymbol, 
->>>>>>> bb708e8f
                 details.tokenDecimals,
                 irAgents(),
                 tokenAgents()
