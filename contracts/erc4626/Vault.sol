--- conflicted
+++ resolved
@@ -7,10 +7,6 @@
 import {IHRC} from "../common/hedera/IHRC.sol";
 
 import {FeeConfiguration} from "../common/FeeConfiguration.sol";
-<<<<<<< HEAD
-=======
-import {ITokenBalancer} from "./interfaces/ITokenBalancer.sol";
->>>>>>> 3bc24962
 
 import {FixedPointMathLib} from "./FixedPointMathLib.sol";
 import {SafeTransferLib} from "./SafeTransferLib.sol";
@@ -105,12 +101,7 @@
     ) payable ERC20(_name, _symbol, _underlying.decimals()) Ownable(msg.sender) {
         __FeeConfiguration_init(_feeConfig, _vaultRewardController, _feeConfigController);
 
-<<<<<<< HEAD
         _asset = _underlying;
-=======
-        tokenBalancer = ITokenBalancer(_tokenBalancer);
-        asset = _underlying;
->>>>>>> 3bc24962
 
         _createTokenWithContractAsOwner(_name, _symbol, _underlying);
     }
