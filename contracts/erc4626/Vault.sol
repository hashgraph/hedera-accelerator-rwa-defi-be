// SPDX-License-Identifier: MIT
pragma solidity 0.8.24;
pragma abicoder v2;

import {ERC20} from "./ERC20.sol";
import {IERC4626} from "./IERC4626.sol";
import {IHRC} from "../common/hedera/IHRC.sol";

import {FeeConfiguration} from "../common/FeeConfiguration.sol";

import {FixedPointMathLib} from "./FixedPointMathLib.sol";
import {SafeTransferLib} from "./SafeTransferLib.sol";

import {ReentrancyGuard} from "@openzeppelin/contracts/utils/ReentrancyGuard.sol";
import {Ownable} from "@openzeppelin/contracts/access/Ownable.sol";

import "../common/safe-HTS/SafeHTS.sol";
import "../common/safe-HTS/IHederaTokenService.sol";

/**
 * @title Hedera Vault
 *
 * The contract which represents a custom Vault with Hedera HTS support.
 */
contract HederaVault is IERC4626, FeeConfiguration, Ownable, ReentrancyGuard {
    using SafeTransferLib for ERC20;
    using FixedPointMathLib for uint256;
    using Bits for uint256;

    // Staking token
    ERC20 public immutable asset;

    // Share token
    address public share;

    // Staked amount
    uint256 public assetTotalSupply;

    // Reward tokens
    address[] public rewardTokens;

    // Info by user
    mapping(address => UserInfo) public userContribution;

    // Reward info by user
    mapping(address => RewardsInfo) public tokensRewardInfo;

    // User Info struct
    struct UserInfo {
        uint256 sharesAmount;
        uint256 lastLockedTime;
        mapping(address => uint256) lastClaimedAmountT;
        bool exist;
    }

    // Rewards Info struct
    struct RewardsInfo {
        uint256 amount;
        bool exist;
    }

    struct ClaimCallResponse {
        uint256 alreadyClaimedCount;
        uint256 claimedRewardsCount;
        uint256 unclaimedRewardsCount;
        uint256 totalRewardsCount;
        address[] claimedRewardsTokens;
    }

    /**
     * @notice CreatedToken event.
     * @dev Emitted after contract initialization, when share token was deployed.
     *
     * @param createdToken The address of share token.
     */
    event CreatedToken(address indexed createdToken);

    /**
     * @notice RewardAdded event.
     * @dev Emitted when permissioned user adds reward to the Vault.
     *
     * @param rewardToken The address of reward token.
     * @param amount The added reward token amount.
     */
    event RewardAdded(address indexed rewardToken, uint256 amount);

    /**
     * @dev Initializes contract with passed parameters.
     *
     * @param _underlying The address of the asset token.
     * @param _name The share token name.
     * @param _symbol The share token symbol.
     * @param _feeConfig The fee configuration struct.
     * @param _vaultRewardController The Vault reward controller user.
     * @param _feeConfigController The fee config controller user.
     */
    constructor(
        ERC20 _underlying,
        string memory _name,
        string memory _symbol,
        FeeConfig memory _feeConfig,
        address _vaultRewardController,
        address _feeConfigController
    ) payable ERC20(_name, _symbol, _underlying.decimals()) Ownable(msg.sender) {
        __FeeConfiguration_init(_feeConfig, _vaultRewardController, _feeConfigController);

        asset = _underlying;

        _createTokenWithContractAsOwner(_name, _symbol, _underlying);
    }

    function _createTokenWithContractAsOwner(string memory _name, string memory _symbol, ERC20 _underlying) internal {
        SafeHTS.safeAssociateToken(address(_underlying), address(this));
        uint256 supplyKeyType;
        uint256 adminKeyType;

        IHederaTokenService.KeyValue memory supplyKeyValue;
        supplyKeyType = supplyKeyType.setBit(4);
        supplyKeyValue.delegatableContractId = address(this);

        IHederaTokenService.KeyValue memory adminKeyValue;
        adminKeyType = adminKeyType.setBit(0);
        adminKeyValue.delegatableContractId = address(this);

        IHederaTokenService.TokenKey[] memory keys = new IHederaTokenService.TokenKey[](2);

        keys[0] = IHederaTokenService.TokenKey(supplyKeyType, supplyKeyValue);
        keys[1] = IHederaTokenService.TokenKey(adminKeyType, adminKeyValue);

        IHederaTokenService.Expiry memory expiry;
        expiry.autoRenewAccount = address(this);
        expiry.autoRenewPeriod = 8000000;

        IHederaTokenService.HederaToken memory newToken;
        newToken.name = _name;
        newToken.symbol = _symbol;
        newToken.treasury = address(this);
        newToken.expiry = expiry;
        newToken.tokenKeys = keys;
        share = SafeHTS.safeCreateFungibleToken(newToken, 0, _underlying.decimals());
        emit CreatedToken(share);
    }

    /*///////////////////////////////////////////////////////////////
                        DEPOSIT/WITHDRAWAL LOGIC
    //////////////////////////////////////////////////////////////*/

    /**
     * @dev Deposits staking token to the Vault and returns shares.
     *
     * @param assets The amount of staking token to send.
     * @param receiver The shares receiver address.
     * @return shares The amount of shares to receive.
     */
    function deposit(uint256 assets, address receiver) public override nonReentrant returns (uint256 shares) {
        if ((shares = previewDeposit(assets)) == 0) revert ZeroShares(assets);

        asset.safeTransferFrom(msg.sender, address(this), assets);

        assetTotalSupply += assets;

        SafeHTS.safeMintToken(share, uint64(assets), new bytes[](0));

        SafeHTS.safeTransferToken(share, address(this), msg.sender, int64(uint64(assets)));

        emit Deposit(msg.sender, receiver, assets, shares);

        afterDeposit(assets);
    }

    /**
     * @dev Mints shares to receiver by depositing assets of underlying tokens.
     *
     * @param shares The amount of shares to send.
     * @param to The receiver of tokens.
     * @return amount The amount of tokens to receive.
     */
    function mint(uint256 shares, address to) public override nonReentrant returns (uint256 amount) {
        _mint(to, amount = previewMint(shares));

        assetTotalSupply += amount;

        emit Deposit(msg.sender, to, amount, shares);

        asset.safeTransferFrom(msg.sender, address(this), amount);

        afterDeposit(amount);
    }

    /**
     * @dev Burns shares from owner and sends assets of underlying tokens to receiver.
     *
     * @param amount The amount of assets.
     * @param receiver The staking token receiver.
     * @param from The owner of shares.
     * @return shares The amount of shares to burn.
     */
    function withdraw(
        uint256 amount,
        address receiver,
        address from
    ) public override nonReentrant returns (uint256 shares) {
        beforeWithdraw(amount);

        // _burn(from, shares = previewWithdraw(amount));
        assetTotalSupply -= amount;

        SafeHTS.safeTransferToken(share, msg.sender, address(this), int64(uint64(amount)));

        SafeHTS.safeBurnToken(share, uint64(amount), new int64[](0));

        asset.safeTransfer(receiver, amount);

        emit Withdraw(from, receiver, amount, shares);
    }

    /**
     * @dev Redeems shares for underlying assets.
     *
     * @param shares The amount of shares.
     * @param receiver The staking token receiver.
     * @param from The shares owner.
     * @return amount The amount of shares to burn.
     */
    function redeem(
        uint256 shares,
        address receiver,
        address from
    ) public override nonReentrant returns (uint256 amount) {
        require((amount = previewRedeem(shares)) != 0, "ZERO_ASSETS");

        amount = previewRedeem(shares);
        _burn(from, shares);
        assetTotalSupply -= amount;

        emit Withdraw(from, receiver, amount, shares);

        asset.safeTransfer(receiver, amount);
    }

    /*///////////////////////////////////////////////////////////////
                         INTERNAL HOOKS LOGIC
    //////////////////////////////////////////////////////////////*/

    /**
     * @dev Updates user state according to withdraw inputs.
     *
     * @param _amount The amount of shares.
     */
    function beforeWithdraw(uint256 _amount) internal {
        // claimAllReward(0);
        userContribution[msg.sender].sharesAmount -= _amount;
        assetTotalSupply -= _amount;
    }

    /**
     * @dev Updates user state after deposit and mint calls.
     *
     * @param _amount The amount of shares.
     */
    function afterDeposit(uint256 _amount) internal {
        if (!userContribution[msg.sender].exist) {
            uint256 rewardTokensSize = rewardTokens.length;
            for (uint256 i; i < rewardTokensSize; i++) {
                address token = rewardTokens[i];
                userContribution[msg.sender].lastClaimedAmountT[token] = tokensRewardInfo[token].amount;
                IHRC(token).associate();
            }
            userContribution[msg.sender].sharesAmount = _amount;
            userContribution[msg.sender].exist = true;
            userContribution[msg.sender].lastLockedTime = block.timestamp;
            assetTotalSupply += _amount;
        } else {
            claimAllReward(0);
            userContribution[msg.sender].sharesAmount += _amount;
            userContribution[msg.sender].lastLockedTime = block.timestamp;
            assetTotalSupply += _amount;
        }
    }

    /*///////////////////////////////////////////////////////////////
                        ACCOUNTING LOGIC
    //////////////////////////////////////////////////////////////*/

    /**
     * @dev Returns reward tokens addresses.
     *
     * @return Reward tokens.
     */
    function getRewardTokens() public view returns (address[] memory) {
        return rewardTokens;
    }

    /**
     * @dev Returns amount of assets on the contract balance.
     *
     * @return Asset balance of this contract.
     */
    function totalAssets() public view override returns (uint256) {
        return asset.balanceOf(address(this));
    }

    /**
     * @dev Calculates amount of assets that can be received for user share balance.
     *
     * @param user The user address.
     * @return The amount of underlying assets equivalent to the user's shares.
     */
    function assetsOf(address user) public view override returns (uint256) {
        return previewRedeem(balanceOf[user]);
    }

    /**
     * @dev Calculates amount of assets per share.
     *
     * @return The asset amount per share.
     */
    function assetsPerShare() public view override returns (uint256) {
        return previewRedeem(10 ** decimals);
    }

    /**
     * @dev Returns the maximum amount of underlying assets that can be deposited by user.
     *
     * @return The maximum assets amount that can be deposited.
     */
    function maxDeposit(address) public pure override returns (uint256) {
        return type(uint256).max;
    }

    /**
     * @dev Returns the maximum amount of shares that can be minted by user.
     *
     * @return The maximum shares amount that can be minted.
     */
    function maxMint(address) public pure override returns (uint256) {
        return type(uint256).max;
    }

    /**
     * @dev Calculates the maximum amount of assets that can be withdrawn by user.
     *
     * @param user The user address.
     * @return The maximum amount of assets that can be withdrawn.
     */
    function maxWithdraw(address user) public view override returns (uint256) {
        return assetsOf(user);
    }

    /**
     * @dev Returns the maximum number of shares that can be redeemed by user.
     *
     * @param user The user address.
     * @return The maximum number of shares that can be redeemed.
     */
    function maxRedeem(address user) public view override returns (uint256) {
        return balanceOf[user];
    }

    /**
     * @dev Calculates the amount of shares that will be minted for a given assets amount.
     *
     * @param amount The amount of underlying assets to deposit.
     * @return shares The estimated amount of shares that can be minted.
     */
    function previewDeposit(uint256 amount) public view override returns (uint256 shares) {
        uint256 supply = totalSupply;

        return supply == 0 ? amount : amount.mulDivDown(1, totalAssets());
    }

    /**
     * @dev Calculates the amount of underlying assets equivalent to a given shares amount.
     *
     * @param shares The shares amount to be minted.
     * @return amount The estimated assets amount.
     */
    function previewMint(uint256 shares) public view override returns (uint256 amount) {
        uint256 supply = totalSupply;

        return supply == 0 ? shares : shares.mulDivUp(totalAssets(), totalSupply);
    }

    /**
     * @dev Calculates the amount of shares that would be burned for a given assets amount.
     *
     * @param amount The amount of underlying assets to withdraw.
     * @return shares The estimated shares amount that can be burned.
     */
    function previewWithdraw(uint256 amount) public view override returns (uint256 shares) {
        uint256 supply = asset.balanceOf(address(this));

        return supply == 0 ? amount : amount.mulDivUp(supply, totalAssets());
    }

    /**
     * @dev Calculates the amount of underlying assets equivalent to a specific number of shares.
     *
     * @param shares The shares amount to redeem.
     * @return amount The estimated assets amount that can be redeemed.
     */
    function previewRedeem(uint256 shares) public view override returns (uint256 amount) {
        uint256 supply = totalSupply;

        return supply == 0 ? shares : shares.mulDivDown(totalAssets(), totalSupply);
    }

    /*///////////////////////////////////////////////////////////////
                        REWARDS LOGIC
    //////////////////////////////////////////////////////////////*/

    /**
     * @dev Adds reward to the Vault.
     *
     * @param _token The reward token address.
     * @param _amount The amount of reward token to add.
     */
    function addReward(address _token, uint256 _amount) external payable onlyRole(VAULT_REWARD_CONTROLLER_ROLE) {
        require(_amount != 0, "Vault: Amount can't be zero");
        require(assetTotalSupply != 0, "Vault: No token staked yet");
        require(_token != address(asset) && _token != share, "Vault: Reward and Staking tokens cannot be same");

        if (rewardTokens.length == 10) revert MaxRewardTokensAmount();

        uint256 perShareRewards = _amount.mulDivDown(1, assetTotalSupply);
        RewardsInfo storage rewardInfo = tokensRewardInfo[_token];
        if (!rewardInfo.exist) {
            rewardTokens.push(_token);
            rewardInfo.exist = true;
            rewardInfo.amount = perShareRewards;
            SafeHTS.safeAssociateToken(_token, address(this));
            ERC20(_token).safeTransferFrom(msg.sender, address(this), _amount);
        } else {
            tokensRewardInfo[_token].amount += perShareRewards;
            ERC20(_token).safeTransferFrom(msg.sender, address(this), _amount);
        }
        emit RewardAdded(_token, _amount);
    }

    /**
     * @dev Claims all pending reward tokens for the caller.
     *
     * @param _startPosition The starting index in the reward token list from which to begin claiming rewards.
     * @return The index of the start position after the last claimed reward and the total number of reward tokens.
     */
    function claimAllReward(uint256 _startPosition) public payable returns (uint256, uint256) {
        uint256 rewardTokensSize = rewardTokens.length;
        address _token = feeConfig.token;

        for (uint256 i = _startPosition; i < rewardTokensSize && i < _startPosition + 10; i++) {
            uint256 reward;
            address token = rewardTokens[i];
            reward = (tokensRewardInfo[token].amount - userContribution[msg.sender].lastClaimedAmountT[token])
                .mulDivDown(1, userContribution[msg.sender].sharesAmount);
            userContribution[msg.sender].lastClaimedAmountT[token] = tokensRewardInfo[token].amount;
            SafeHTS.safeTransferToken(token, address(this), msg.sender, int64(uint64(reward)));
            if (_token != address(0)) _deductFee(reward);
        }
        return (_startPosition, rewardTokensSize);
    }

    /**
<<<<<<< HEAD
     * @dev Returns rewards for a user with fee considering.
     *
     * @param _user The user address.
     * @param _rewardToken The reward address.
     * @return unclaimedAmount The calculated rewards.
     */
    function getUserReward(address _user, address _rewardToken) public view returns (uint256 unclaimedAmount) {
        RewardsInfo storage _rewardInfo = tokensRewardInfo[_rewardToken];

        uint256 perShareAmount = _rewardInfo.amount;
        UserInfo storage cInfo = userContribution[_user];
        uint256 userStakingTokenTotal = cInfo.sharesAmount;
        uint256 perShareClaimedAmount = cInfo.lastClaimedAmountT[_rewardToken];
        uint256 perShareUnclaimedAmount = perShareAmount - perShareClaimedAmount;
        unclaimedAmount = perShareUnclaimedAmount.mulDivDown(1, userStakingTokenTotal);

        if (feeConfig.feePercentage > 0) {
            uint256 currentFee = _calculateFee(unclaimedAmount, feeConfig.feePercentage);
            unclaimedAmount -= currentFee;
        }
    }

    function getAllRewards(address _user) public view returns (uint256[] memory) {
        uint256[] memory _rewards;

        for (uint256 i = 0; i < rewardTokens.length; i++) {
            _rewards[i] = getUserReward(_user, rewardTokens[i]);
        }
        return _rewards;
=======
     * @dev Returns all rewards for a user with fee considering.
     *
     * @param _user The user address.
     * @return rewards The calculated rewards.
     */
    function getUserRewards(address _user) public view returns (uint256[] memory rewards) {
        uint256 currentReward;
        uint256 currentFee;
        uint256 rewardsSize = rewardTokens.length;
        for (uint256 i = 0; i < rewardsSize; i++) {
            currentReward = (tokensRewardInfo[rewardTokens[i]].amount -
                userContribution[_user].lastClaimedAmountT[rewardTokens[i]]).mulDivDown(
                    1,
                    userContribution[_user].sharesAmount
                );

            if (feeConfig.feePercentage > 0) {
                currentFee = _calculateFee(currentReward, feeConfig.feePercentage);
                rewards[i] = currentReward - currentFee;
            } else {
                rewards[i] = currentReward;
            }
        }
    }

    function calculateReward(uint256 _id) public view returns (uint256 reward) {
        address token = rewardTokens[_id];
        reward = (tokensRewardInfo[token].amount - userContribution[msg.sender].lastClaimedAmountT[token]).mulDivDown(
            1,
            userContribution[msg.sender].sharesAmount
        );
>>>>>>> 262e1436
    }
}

library Bits {
    uint256 internal constant ONE = uint256(1);

    /**
     * @dev Sets the bit at the given 'index' in 'self' to '1'.
     *
     * @return Returns the modified value.
     */
    function setBit(uint256 self, uint8 index) internal pure returns (uint256) {
        return self | (ONE << index);
    }
}<|MERGE_RESOLUTION|>--- conflicted
+++ resolved
@@ -460,7 +460,6 @@
     }
 
     /**
-<<<<<<< HEAD
      * @dev Returns rewards for a user with fee considering.
      *
      * @param _user The user address.
@@ -490,39 +489,7 @@
             _rewards[i] = getUserReward(_user, rewardTokens[i]);
         }
         return _rewards;
-=======
-     * @dev Returns all rewards for a user with fee considering.
-     *
-     * @param _user The user address.
-     * @return rewards The calculated rewards.
-     */
-    function getUserRewards(address _user) public view returns (uint256[] memory rewards) {
-        uint256 currentReward;
-        uint256 currentFee;
-        uint256 rewardsSize = rewardTokens.length;
-        for (uint256 i = 0; i < rewardsSize; i++) {
-            currentReward = (tokensRewardInfo[rewardTokens[i]].amount -
-                userContribution[_user].lastClaimedAmountT[rewardTokens[i]]).mulDivDown(
-                    1,
-                    userContribution[_user].sharesAmount
-                );
-
-            if (feeConfig.feePercentage > 0) {
-                currentFee = _calculateFee(currentReward, feeConfig.feePercentage);
-                rewards[i] = currentReward - currentFee;
-            } else {
-                rewards[i] = currentReward;
-            }
-        }
-    }
-
-    function calculateReward(uint256 _id) public view returns (uint256 reward) {
-        address token = rewardTokens[_id];
-        reward = (tokensRewardInfo[token].amount - userContribution[msg.sender].lastClaimedAmountT[token]).mulDivDown(
-            1,
-            userContribution[msg.sender].sharesAmount
-        );
->>>>>>> 262e1436
+
     }
 }
 
