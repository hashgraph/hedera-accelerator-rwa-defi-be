// SPDX-License-Identifier: MIT
pragma solidity 0.8.24;
pragma abicoder v2;

import {ERC20} from "./ERC20.sol";
import {IERC4626} from "./IERC4626.sol";
import {IHRC} from "../common/hedera/IHRC.sol";

import {FeeConfiguration} from "../common/FeeConfiguration.sol";

import {FixedPointMathLib} from "./FixedPointMathLib.sol";
import {SafeTransferLib} from "./SafeTransferLib.sol";

import {ReentrancyGuard} from "@openzeppelin/contracts/utils/ReentrancyGuard.sol";
import {Ownable} from "@openzeppelin/contracts/access/Ownable.sol";

import "../common/safe-HTS/SafeHTS.sol";
import "../common/safe-HTS/IHederaTokenService.sol";

/**
 * @title Hedera Vault
 *
 * The contract which represents a custom Vault with Hedera HTS support.
 */
contract HederaVault is IERC4626, FeeConfiguration, Ownable, ReentrancyGuard {
    using SafeTransferLib for ERC20;
    using FixedPointMathLib for uint256;
    using Bits for uint256;

    // Staking token
    ERC20 public immutable asset;

    // Share token
    address public share;

    // Staked amount
    uint256 public assetTotalSupply;

    // Reward tokens
    address[] public rewardTokens;

    // Info by user
    mapping(address => UserInfo) public userContribution;

    // Reward info by user
    mapping(address => RewardsInfo) public tokensRewardInfo;

    // User Info struct
    struct UserInfo {
        uint256 sharesAmount;
        uint256 lastLockedTime;
        mapping(address => uint256) lastClaimedAmountT;
        bool exist;
    }

    // Rewards Info struct
    struct RewardsInfo {
        uint256 amount;
        bool exist;
    }

    struct ClaimCallResponse {
        uint256 alreadyClaimedCount;
        uint256 claimedRewardsCount;
        uint256 unclaimedRewardsCount;
        uint256 totalRewardsCount;
        address[] claimedRewardsTokens;
    }

    /**
     * @notice CreatedToken event.
     * @dev Emitted after contract initialization, when share token was deployed.
     *
     * @param createdToken The address of share token.
     */
    event CreatedToken(address indexed createdToken);

    /**
     * @notice RewardAdded event.
     * @dev Emitted when permissioned user adds reward to the Vault.
     *
     * @param rewardToken The address of reward token.
     * @param amount The added reward token amount.
     */
    event RewardAdded(address indexed rewardToken, uint256 amount);

    /**
     * @dev Initializes contract with passed parameters.
     *
     * @param _underlying The address of the asset token.
     * @param _name The share token name.
     * @param _symbol The share token symbol.
     * @param _feeConfig The fee configuration struct.
     * @param _vaultRewardController The Vault reward controller user.
     * @param _feeConfigController The fee config controller user.
     */
    constructor(
        ERC20 _underlying,
        string memory _name,
        string memory _symbol,
        FeeConfig memory _feeConfig,
        address _vaultRewardController,
        address _feeConfigController
    ) payable ERC20(_name, _symbol, _underlying.decimals()) Ownable(msg.sender) {
        __FeeConfiguration_init(_feeConfig, _vaultRewardController, _feeConfigController);

        asset = _underlying;

        _createTokenWithContractAsOwner(_name, _symbol, _underlying);
    }

    function _createTokenWithContractAsOwner(string memory _name, string memory _symbol, ERC20 _underlying) internal {
        SafeHTS.safeAssociateToken(address(_underlying), address(this));
        uint256 supplyKeyType;
        uint256 adminKeyType;

        IHederaTokenService.KeyValue memory supplyKeyValue;
        supplyKeyType = supplyKeyType.setBit(4);
        supplyKeyValue.delegatableContractId = address(this);

        IHederaTokenService.KeyValue memory adminKeyValue;
        adminKeyType = adminKeyType.setBit(0);
        adminKeyValue.delegatableContractId = address(this);

        IHederaTokenService.TokenKey[] memory keys = new IHederaTokenService.TokenKey[](2);

        keys[0] = IHederaTokenService.TokenKey(supplyKeyType, supplyKeyValue);
        keys[1] = IHederaTokenService.TokenKey(adminKeyType, adminKeyValue);

        IHederaTokenService.Expiry memory expiry;
        expiry.autoRenewAccount = address(this);
        expiry.autoRenewPeriod = 8000000;

        IHederaTokenService.HederaToken memory newToken;
        newToken.name = _name;
        newToken.symbol = _symbol;
        newToken.treasury = address(this);
        newToken.expiry = expiry;
        newToken.tokenKeys = keys;
        share = SafeHTS.safeCreateFungibleToken(newToken, 0, _underlying.decimals());
        emit CreatedToken(share);
    }

    /*///////////////////////////////////////////////////////////////
                        DEPOSIT/WITHDRAWAL LOGIC
    //////////////////////////////////////////////////////////////*/

    /**
     * @dev Deposits staking token to the Vault and returns shares.
     *
     * @param assets The amount of staking token to send.
     * @param receiver The shares receiver address.
     * @return shares The amount of shares to receive.
     */
    function deposit(uint256 assets, address receiver) public override nonReentrant returns (uint256 shares) {
        if ((shares = previewDeposit(assets)) == 0) revert ZeroShares(assets);

        asset.safeTransferFrom(msg.sender, address(this), assets);

        assetTotalSupply += assets;

        SafeHTS.safeMintToken(share, uint64(assets), new bytes[](0));

        SafeHTS.safeTransferToken(share, address(this), msg.sender, int64(uint64(assets)));

        emit Deposit(msg.sender, receiver, assets, shares);

        afterDeposit(assets);
    }

    /**
     * @dev Mints shares to receiver by depositing assets of underlying tokens.
     *
     * @param shares The amount of shares to send.
     * @param to The receiver of tokens.
     * @return amount The amount of tokens to receive.
     */
    function mint(uint256 shares, address to) public override nonReentrant returns (uint256 amount) {
        _mint(to, amount = previewMint(shares));

        assetTotalSupply += amount;

        emit Deposit(msg.sender, to, amount, shares);

        asset.safeTransferFrom(msg.sender, address(this), amount);

        afterDeposit(amount);
    }

    /**
     * @dev Burns shares from owner and sends assets of underlying tokens to receiver.
     *
     * @param amount The amount of assets.
     * @param receiver The staking token receiver.
     * @param from The owner of shares.
     * @return shares The amount of shares to burn.
     */
    function withdraw(
        uint256 amount,
        address receiver,
        address from
    ) public override nonReentrant returns (uint256 shares) {
        beforeWithdraw(amount);

        // _burn(from, shares = previewWithdraw(amount));
        assetTotalSupply -= amount;

        SafeHTS.safeTransferToken(share, msg.sender, address(this), int64(uint64(amount)));

        SafeHTS.safeBurnToken(share, uint64(amount), new int64[](0));

        asset.safeTransfer(receiver, amount);

        emit Withdraw(from, receiver, amount, shares);
    }

    /**
     * @dev Redeems shares for underlying assets.
     *
     * @param shares The amount of shares.
     * @param receiver The staking token receiver.
     * @param from The shares owner.
     * @return amount The amount of shares to burn.
     */
    function redeem(
        uint256 shares,
        address receiver,
        address from
    ) public override nonReentrant returns (uint256 amount) {
        require((amount = previewRedeem(shares)) != 0, "ZERO_ASSETS");

        amount = previewRedeem(shares);
        _burn(from, shares);
        assetTotalSupply -= amount;

        emit Withdraw(from, receiver, amount, shares);

        asset.safeTransfer(receiver, amount);
    }

    /*///////////////////////////////////////////////////////////////
                         INTERNAL HOOKS LOGIC
    //////////////////////////////////////////////////////////////*/

    /**
     * @dev Updates user state according to withdraw inputs.
     *
     * @param _amount The amount of shares.
     */
    function beforeWithdraw(uint256 _amount) internal {
        // claimAllReward(0);
        userContribution[msg.sender].sharesAmount -= _amount;
        assetTotalSupply -= _amount;
    }

    /**
     * @dev Updates user state after deposit and mint calls.
     *
     * @param _amount The amount of shares.
     */
    function afterDeposit(uint256 _amount) internal {
        if (!userContribution[msg.sender].exist) {
            uint256 rewardTokensSize = rewardTokens.length;
            for (uint256 i; i < rewardTokensSize; i++) {
                address token = rewardTokens[i];
                userContribution[msg.sender].lastClaimedAmountT[token] = tokensRewardInfo[token].amount;
                IHRC(token).associate();
            }
            userContribution[msg.sender].sharesAmount = _amount;
            userContribution[msg.sender].exist = true;
            userContribution[msg.sender].lastLockedTime = block.timestamp;
            assetTotalSupply += _amount;
        } else {
            claimAllReward(0);
            userContribution[msg.sender].sharesAmount += _amount;
            userContribution[msg.sender].lastLockedTime = block.timestamp;
            assetTotalSupply += _amount;
        }
    }

    /*///////////////////////////////////////////////////////////////
                        ACCOUNTING LOGIC
    //////////////////////////////////////////////////////////////*/

    /**
     * @dev Returns reward tokens addresses.
     *
     * @return Reward tokens.
     */
    function getRewardTokens() public view returns (address[] memory) {
        return rewardTokens;
    }

    /**
     * @dev Returns amount of assets on the contract balance.
     *
     * @return Asset balance of this contract.
     */
    function totalAssets() public view override returns (uint256) {
        return asset.balanceOf(address(this));
    }

    /**
     * @dev Calculates amount of assets that can be received for user share balance.
     *
     * @param user The user address.
     * @return The amount of underlying assets equivalent to the user's shares.
     */
    function assetsOf(address user) public view override returns (uint256) {
        return previewRedeem(balanceOf[user]);
    }

    /**
     * @dev Calculates amount of assets per share.
     *
     * @return The asset amount per share.
     */
    function assetsPerShare() public view override returns (uint256) {
        return previewRedeem(10 ** decimals);
    }

    /**
     * @dev Returns the maximum amount of underlying assets that can be deposited by user.
     *
     * @return The maximum assets amount that can be deposited.
     */
    function maxDeposit(address) public pure override returns (uint256) {
        return type(uint256).max;
    }

    /**
     * @dev Returns the maximum amount of shares that can be minted by user.
     *
     * @return The maximum shares amount that can be minted.
     */
    function maxMint(address) public pure override returns (uint256) {
        return type(uint256).max;
    }

    /**
     * @dev Calculates the maximum amount of assets that can be withdrawn by user.
     *
     * @param user The user address.
     * @return The maximum amount of assets that can be withdrawn.
     */
    function maxWithdraw(address user) public view override returns (uint256) {
        return assetsOf(user);
    }

    /**
     * @dev Returns the maximum number of shares that can be redeemed by user.
     *
     * @param user The user address.
     * @return The maximum number of shares that can be redeemed.
     */
    function maxRedeem(address user) public view override returns (uint256) {
        return balanceOf[user];
    }

    /**
     * @dev Calculates the amount of shares that will be minted for a given assets amount.
     *
     * @param amount The amount of underlying assets to deposit.
     * @return shares The estimated amount of shares that can be minted.
     */
    function previewDeposit(uint256 amount) public view override returns (uint256 shares) {
        uint256 supply = totalSupply;

        return supply == 0 ? amount : amount.mulDivDown(1, totalAssets());
    }

    /**
     * @dev Calculates the amount of underlying assets equivalent to a given shares amount.
     *
     * @param shares The shares amount to be minted.
     * @return amount The estimated assets amount.
     */
    function previewMint(uint256 shares) public view override returns (uint256 amount) {
        uint256 supply = totalSupply;

        return supply == 0 ? shares : shares.mulDivUp(totalAssets(), totalSupply);
    }

    /**
     * @dev Calculates the amount of shares that would be burned for a given assets amount.
     *
     * @param amount The amount of underlying assets to withdraw.
     * @return shares The estimated shares amount that can be burned.
     */
    function previewWithdraw(uint256 amount) public view override returns (uint256 shares) {
        uint256 supply = asset.balanceOf(address(this));

        return supply == 0 ? amount : amount.mulDivUp(supply, totalAssets());
    }

    /**
     * @dev Calculates the amount of underlying assets equivalent to a specific number of shares.
     *
     * @param shares The shares amount to redeem.
     * @return amount The estimated assets amount that can be redeemed.
     */
    function previewRedeem(uint256 shares) public view override returns (uint256 amount) {
        uint256 supply = totalSupply;

        return supply == 0 ? shares : shares.mulDivDown(totalAssets(), totalSupply);
    }

    /*///////////////////////////////////////////////////////////////
                        REWARDS LOGIC
    //////////////////////////////////////////////////////////////*/

    /**
     * @dev Adds reward to the Vault.
     *
     * @param _token The reward token address.
     * @param _amount The amount of reward token to add.
     */
    function addReward(address _token, uint256 _amount) external payable onlyRole(VAULT_REWARD_CONTROLLER_ROLE) {
        require(_amount != 0, "Vault: Amount can't be zero");
        require(assetTotalSupply != 0, "Vault: No token staked yet");
        require(_token != address(asset) && _token != share, "Vault: Reward and Staking tokens cannot be same");

        if (rewardTokens.length == 10) revert MaxRewardTokensAmount();

        uint256 perShareRewards = _amount.mulDivDown(1, assetTotalSupply);
        RewardsInfo storage rewardInfo = tokensRewardInfo[_token];
        if (!rewardInfo.exist) {
            rewardTokens.push(_token);
            rewardInfo.exist = true;
            rewardInfo.amount = perShareRewards;
            SafeHTS.safeAssociateToken(_token, address(this));
            ERC20(_token).safeTransferFrom(msg.sender, address(this), _amount);
        } else {
            tokensRewardInfo[_token].amount += perShareRewards;
            ERC20(_token).safeTransferFrom(msg.sender, address(this), _amount);
        }
        emit RewardAdded(_token, _amount);
    }

    /**
     * @dev Claims all pending reward tokens for the caller.
     *
     * @param _startPosition The starting index in the reward token list from which to begin claiming rewards.
     * @return The index of the start position after the last claimed reward and the total number of reward tokens.
     */
    function claimAllReward(uint256 _startPosition) public payable returns (uint256, uint256) {
        uint256 rewardTokensSize = rewardTokens.length;
        address _token = feeConfig.token;

        for (uint256 i = _startPosition; i < rewardTokensSize && i < _startPosition + 10; i++) {
            uint256 reward;
            address token = rewardTokens[i];
            reward = (tokensRewardInfo[token].amount - userContribution[msg.sender].lastClaimedAmountT[token])
                .mulDivDown(1, userContribution[msg.sender].sharesAmount);
            userContribution[msg.sender].lastClaimedAmountT[token] = tokensRewardInfo[token].amount;
            SafeHTS.safeTransferToken(token, address(this), msg.sender, int64(uint64(reward)));
            if (_token != address(0)) _deductFee(reward);
        }
        return (_startPosition, rewardTokensSize);
    }

    /**
     * @dev Returns rewards for a user with fee considering.
     *
     * @param _user The user address.
     * @param _rewardToken The reward address.
     * @return unclaimedAmount The calculated rewards.
     */
    function getUserReward(address _user, address _rewardToken) public view returns (uint256 unclaimedAmount) {
        RewardsInfo storage _rewardInfo = tokensRewardInfo[_rewardToken];

        uint256 perShareAmount = _rewardInfo.amount;
        UserInfo storage cInfo = userContribution[_user];
        uint256 userStakingTokenTotal = cInfo.sharesAmount;
        uint256 perShareClaimedAmount = cInfo.lastClaimedAmountT[_rewardToken];
        uint256 perShareUnclaimedAmount = perShareAmount - perShareClaimedAmount;
        unclaimedAmount = perShareUnclaimedAmount.mulDivDown(1, userStakingTokenTotal);

        if (feeConfig.feePercentage > 0) {
            uint256 currentFee = _calculateFee(unclaimedAmount, feeConfig.feePercentage);
            unclaimedAmount -= currentFee;
        }
    }

    function getAllRewards(address _user) public view returns (uint256[] memory) {
        uint256[] memory _rewards;

        for (uint256 i = 0; i < rewardTokens.length; i++) {
            _rewards[i] = getUserReward(_user, rewardTokens[i]);
        }
        return _rewards;
<<<<<<< HEAD
=======

>>>>>>> c8de5d69
    }
}

library Bits {
    uint256 internal constant ONE = uint256(1);

    /**
     * @dev Sets the bit at the given 'index' in 'self' to '1'.
     *
     * @return Returns the modified value.
     */
    function setBit(uint256 self, uint8 index) internal pure returns (uint256) {
        return self | (ONE << index);
    }
}<|MERGE_RESOLUTION|>--- conflicted
+++ resolved
@@ -489,10 +489,6 @@
             _rewards[i] = getUserReward(_user, rewardTokens[i]);
         }
         return _rewards;
-<<<<<<< HEAD
-=======
-
->>>>>>> c8de5d69
     }
 }
 
