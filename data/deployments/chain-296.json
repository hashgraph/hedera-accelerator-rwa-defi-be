--- conflicted
+++ resolved
@@ -28,7 +28,6 @@
     "TransferLimitOneHundredModule": "0xF29a8A633018984A19315D1080975FA793118076"
   },
   "vault": {
-<<<<<<< HEAD
     "Vault": "0x66940FCa4F49bF79EB2505a9b634C93faB759129",
     "VaultFactory": "0x6F1701ee920904D0De6628815B6F6a7d7f70602C",
     "StakingToken": "0x5FbDB2315678afecb367f032d93F642f64180aa3",
@@ -50,17 +49,6 @@
     "AsyncVaultFactory": "0x2b8246D5f6ad1049b02A2173c2b9cc0D715eE010",
     "StakingToken": "0x0Ef8B789bB76752B70749f87EF9bE31082e465F9",
     "RewardToken": "0x11724c1E87cb63eb570383CFC260F597F71f9605"
-=======
-    "VaultFactory": "0xA4Fadff4d8778710A8a0Ad25eE7436dcB6972DF6"
-  },
-  "slice": {
-    "SliceFactory": "0x03eBAc2cc657FB773F501B925914521d8e01EaD9"
-  },
-  "autoCompounder": {
-    "AutoCompounderFactory": "0xaA94F61bD5671EE183F32c27fd8D9089d430afE5"
-  },
-  "asyncVault": {
-    "AsyncVaultFactory": "0xebcb425b4acDbA6f99da1bd95d9fcd163A8E058A"
   },
   "libraries": {
     "BuildingTokenLib": "0x47aFE1db3E9c818C6D7B2928B266a1d976D159ae",
@@ -68,6 +56,5 @@
     "BuildingTreasuryLib": "0xF89dDF4a1897B3bfbb939303a3f8449CA1b31a54",
     "BuildingVaultLib": "0x69c3F8b1456731bdB410F49151e6a834E9231a11",
     "BuildingAutoCompounderLib": "0x1167bC120C796d3ad50215490222ea93fAF62178"
->>>>>>> d7d7d632
   }
 }