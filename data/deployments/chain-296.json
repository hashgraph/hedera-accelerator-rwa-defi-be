{
  "implementations": {
    "Token": "0x913007FB64587F5FB31e8f5e4435A1B2DfBE3f6a",
    "ClaimTopicsRegistry": "0xBEF4508F1Aa6fE4b0D304daC64Ac40b5CaE77a4C",
    "TrustedIssuersRegistry": "0x43712E6768B689994cac6097DAfC341e36cc54c7",
    "IdentityRegistryStorage": "0x4ed17E398b173346e8fb7aA353a05A5B477376A3",
    "IdentityRegistry": "0xfaF1d24Fb0c8c38D025ee7b26E926955B5f81955",
    "ModularCompliance": "0xF5564619EcF4100F204a5040140E13b727C4f42f",
    "Identity": "0x3e56b1C2fFbE347b6727884B328805Ef7f914e8a",
    "ImplementationAuthority": "0x0765FdfDcf78d29aEf10E77b55f417182d458E73",
    "ERC721Metadata": "0xCAa908D4C977072159C786aa40dbcCAc49EdBf8F"
  },
  "factories": {
    "IdFactory": "0x140108F2D8731F582F25849A3f195A11fE62679E",
    "TREXImplementationAuthority": "0x7ec38283Cf983712b2692eaF34b0006C25220e68",
    "TREXFactory": "0xDae14ffe7F67bb63457f2c718Ea2c8091518B711",
    "TREXGateway": "0x00E73eA36A10252274e070A0B19d3f04Db423A56",
    "IdentityGateway": "0xA18D6fbcD34c1cb9E09Df31ceb9d2fAEB64E925C",
    "BuildingFactory": "0xFCF5ee9Ef65E868573E0b6Bca79aF9d4649B975f"
  },
  "compliance": {
    "RequiresNFTModule": "0xA318d349488531882b4fCa6b412A8766F7421044",
    "CountryAllowModule": "0x73627F621c88A37B3cf212D33716531E53ffd460",
    "MaxOwnershipModule": "0xE9eAfa62d44291f0F4690404a5FD28300E9d1c47",
    "MaxOwnershipByCountryModule": "0x5B971fCDD9Ea663d054a47B6c13fbe9D23E5cDda",
    "MaxTenPercentOwnershipModule": "0xC5568d78718418c827c358E8f9C1618e522d40C3",
    "OnlyUsaModule": "0xDaBdA04476928f0beeFA428721eD2a7E0E6Eb07a",
    "TransferLimitOneHundredModule": "0xF29a8A633018984A19315D1080975FA793118076"
  },
  "vault": {
<<<<<<< HEAD
    "Vault": "0x66940FCa4F49bF79EB2505a9b634C93faB759129",
    "VaultFactory": "0xDBD98B45b46eA4E4eD5EE7F778dE686725e7E8AF",
    "StakingToken": "0x5FbDB2315678afecb367f032d93F642f64180aa3",
    "RewardToken": "0x11724c1E87cb63eb570383CFC260F597F71f9605"
  },
  "slice": {
    "Slice": "0x2dc9C11744FDd592c4a3033D4319d86F3A9E6fc0",
    "SliceFactory": "0xbaD495dF0cD0434C6c3cD1EF1146E0a27591074a"
  },
  "autoCompounder": {
    "AutoCompounder": "0xa250aeA16b9Aed0996Dd33D70d91536e523A9Fc2",
    "AutoCompounderFactory": "0x33138c744f18FEbD41aB3C9D6a68496a8d7341De"
  },
  "nft": {
    "HederaNFT": "0xCeabeC99782c70840A8C11eE931473Ec6407678B"
  },
  "asyncVault": {
    "AsyncVault": "0x9d2cDA1A5e3A527Ce6E9eD733350AfEC00B3f83c",
    "AsyncVaultFactory": "0x307033F56EC883C89B1bA01227da75688C2A2392",
    "StakingToken": "0x0Ef8B789bB76752B70749f87EF9bE31082e465F9",
    "RewardToken": "0x11724c1E87cb63eb570383CFC260F597F71f9605"
=======
    "VaultFactory": "0x714CcC5109335F646E75194ed09Db220B6355152"
  },
  "slice": {
    "SliceFactory": "0x1a697d4EDe582a4beEc5D87Efe2d390910A2A748"
  },
  "autoCompounder": {
    "AutoCompounderFactory": "0xA3f3BC6B0aeb9646f350Fc958Bdb7309C3B8c7a6"
  },
  "asyncVault": {
    "AsyncVaultFactory": "0x3162CFEd9bf9092dec6574Ebd90870962D345C53"
  },
  "libraries": {
    "BuildingTokenLib": "0x2DF90B85f8005cdb238a6C984BB526b266005EBe",
    "BuildingGovernanceLib": "0x542ebDA034d33519A74c5bA194ADaD6DCA3E0954",
    "BuildingTreasuryLib": "0xDD7F2DD6dAb51dAc7fC60E5EeAaFd0645f5CC949",
    "BuildingVaultLib": "0x2Ebf5CD0b2E49CA3f839eec6FaCd968729CdEc25",
    "BuildingAutoCompounderLib": "0xe4DfF8d14Cd092C6Af7C72a091Fa479518Aa652b"
>>>>>>> c7085f32
  }
}<|MERGE_RESOLUTION|>--- conflicted
+++ resolved
@@ -28,7 +28,6 @@
     "TransferLimitOneHundredModule": "0xF29a8A633018984A19315D1080975FA793118076"
   },
   "vault": {
-<<<<<<< HEAD
     "Vault": "0x66940FCa4F49bF79EB2505a9b634C93faB759129",
     "VaultFactory": "0xDBD98B45b46eA4E4eD5EE7F778dE686725e7E8AF",
     "StakingToken": "0x5FbDB2315678afecb367f032d93F642f64180aa3",
@@ -50,17 +49,6 @@
     "AsyncVaultFactory": "0x307033F56EC883C89B1bA01227da75688C2A2392",
     "StakingToken": "0x0Ef8B789bB76752B70749f87EF9bE31082e465F9",
     "RewardToken": "0x11724c1E87cb63eb570383CFC260F597F71f9605"
-=======
-    "VaultFactory": "0x714CcC5109335F646E75194ed09Db220B6355152"
-  },
-  "slice": {
-    "SliceFactory": "0x1a697d4EDe582a4beEc5D87Efe2d390910A2A748"
-  },
-  "autoCompounder": {
-    "AutoCompounderFactory": "0xA3f3BC6B0aeb9646f350Fc958Bdb7309C3B8c7a6"
-  },
-  "asyncVault": {
-    "AsyncVaultFactory": "0x3162CFEd9bf9092dec6574Ebd90870962D345C53"
   },
   "libraries": {
     "BuildingTokenLib": "0x2DF90B85f8005cdb238a6C984BB526b266005EBe",
@@ -68,6 +56,5 @@
     "BuildingTreasuryLib": "0xDD7F2DD6dAb51dAc7fC60E5EeAaFd0645f5CC949",
     "BuildingVaultLib": "0x2Ebf5CD0b2E49CA3f839eec6FaCd968729CdEc25",
     "BuildingAutoCompounderLib": "0xe4DfF8d14Cd092C6Af7C72a091Fa479518Aa652b"
->>>>>>> c7085f32
   }
 }